package cmd

import (
	"fmt"
	"io"
	"io/ioutil"
	"net"
	"net/url"
	"os"
	"path/filepath"
	"strings"
	"time"

	"github.com/jenkins-x/jx/pkg/cloud/amazon"
	"github.com/jenkins-x/jx/pkg/cloud/iks"
	"github.com/jenkins-x/jx/pkg/helm"
	"github.com/jenkins-x/jx/pkg/jx/cmd/templates"
	"github.com/jenkins-x/jx/pkg/kube"
	"github.com/jenkins-x/jx/pkg/log"
	"github.com/jenkins-x/jx/pkg/util"
	"github.com/pkg/errors"
	"github.com/spf13/cobra"
	"gopkg.in/AlecAivazis/survey.v1"
	"gopkg.in/AlecAivazis/survey.v1/terminal"
	rbacv1 "k8s.io/api/rbac/v1"

	"k8s.io/apiextensions-apiserver/pkg/client/clientset/clientset"
	metav1 "k8s.io/apimachinery/pkg/apis/meta/v1"
	"k8s.io/client-go/kubernetes"
)

// InitOptions the options for running init
type InitOptions struct {
	CommonOptions
	Client clientset.Clientset
	Flags  InitFlags
}

// InitFlags the flags for running init
type InitFlags struct {
	Domain                     string
	Provider                   string
	Namespace                  string
	UserClusterRole            string
	TillerClusterRole          string
	IngressClusterRole         string
	TillerNamespace            string
	IngressNamespace           string
	IngressService             string
	IngressDeployment          string
	ExternalIP                 string
	DraftClient                bool
	HelmClient                 bool
	Helm3                      bool
	HelmBin                    string
	RecreateExistingDraftRepos bool
	NoTiller                   bool
	RemoteTiller               bool
	GlobalTiller               bool
	SkipIngress                bool
	SkipTiller                 bool
	OnPremise                  bool
	Http                       bool
}

const (
	optionUsername        = "username"
	optionNamespace       = "namespace"
	optionTillerNamespace = "tiller-namespace"

	// JenkinsBuildPackURL URL of Draft packs for Jenkins X
	JenkinsBuildPackURL = "https://github.com/jenkins-x/draft-packs.git"
	// INGRESS_SERVICE_NAME service name for ingress controller
	INGRESS_SERVICE_NAME = "jxing-nginx-ingress-controller"
	// DEFAULT_CHARTMUSEUM_URL default URL for Jenkins X ChartMuseum
	DEFAULT_CHARTMUSEUM_URL = "https://chartmuseum.build.cd.jenkins-x.io"
)

var (
	initLong = templates.LongDesc(`
		This command installs the Jenkins X platform on a connected Kubernetes cluster
`)

	initExample = templates.Examples(`
		jx init
`)
)

// NewCmdInit creates a command object for the generic "init" action, which
// primes a Kubernetes cluster so it's ready for Jenkins X to be installed
func NewCmdInit(f Factory, in terminal.FileReader, out terminal.FileWriter, errOut io.Writer) *cobra.Command {
	options := &InitOptions{
		CommonOptions: CommonOptions{
			Factory: f,
			In:      in,

			Out: out,
			Err: errOut,
		},
	}

	cmd := &cobra.Command{
		Use:     "init",
		Short:   "Init Jenkins X",
		Long:    initLong,
		Example: initExample,
		Run: func(cmd *cobra.Command, args []string) {
			options.Cmd = cmd
			options.Args = args
			err := options.Run()
			CheckErr(err)
		},
	}

	options.addCommonFlags(cmd)

	cmd.Flags().StringVarP(&options.Flags.Provider, "provider", "", "", "Cloud service providing the Kubernetes cluster.  Supported providers: "+KubernetesProviderOptions())
	cmd.Flags().StringVarP(&options.Flags.Namespace, optionNamespace, "", "jx", "The namespace the Jenkins X platform should be installed into")
	options.addInitFlags(cmd)
	return cmd
}

func (o *InitOptions) addInitFlags(cmd *cobra.Command) {
	cmd.Flags().StringVarP(&o.Flags.Domain, "domain", "", "", "Domain to expose ingress endpoints.  Example: jenkinsx.io")
	cmd.Flags().StringVarP(&o.Username, optionUsername, "", "", "The Kubernetes username used to initialise helm. Usually your email address for your Kubernetes account")
	cmd.Flags().StringVarP(&o.Flags.UserClusterRole, "user-cluster-role", "", "cluster-admin", "The cluster role for the current user to be able to administer helm")
	cmd.Flags().StringVarP(&o.Flags.TillerClusterRole, "tiller-cluster-role", "", "cluster-admin", "The cluster role for Helm's tiller")
	cmd.Flags().StringVarP(&o.Flags.TillerNamespace, optionTillerNamespace, "", "kube-system", "The namespace for the Tiller when using a global tiller")
	cmd.Flags().StringVarP(&o.Flags.IngressClusterRole, "ingress-cluster-role", "", "cluster-admin", "The cluster role for the Ingress controller")
	cmd.Flags().StringVarP(&o.Flags.IngressNamespace, "ingress-namespace", "", "kube-system", "The namespace for the Ingress controller")
	cmd.Flags().StringVarP(&o.Flags.IngressService, "ingress-service", "", INGRESS_SERVICE_NAME, "The name of the Ingress controller Service")
	cmd.Flags().StringVarP(&o.Flags.IngressDeployment, "ingress-deployment", "", INGRESS_SERVICE_NAME, "The name of the Ingress controller Deployment")
	cmd.Flags().StringVarP(&o.Flags.ExternalIP, "external-ip", "", "", "The external IP used to access ingress endpoints from outside the Kubernetes cluster. For bare metal on premise clusters this is often the IP of the Kubernetes master. For cloud installations this is often the external IP of the ingress LoadBalancer.")
	cmd.Flags().BoolVarP(&o.Flags.DraftClient, "draft-client-only", "", false, "Only install draft client")
	cmd.Flags().BoolVarP(&o.Flags.HelmClient, "helm-client-only", "", false, "Only install helm client")
	cmd.Flags().BoolVarP(&o.Flags.RecreateExistingDraftRepos, "recreate-existing-draft-repos", "", false, "Delete existing helm repos used by Jenkins X under ~/draft/packs")
	cmd.Flags().BoolVarP(&o.Flags.GlobalTiller, "global-tiller", "", true, "Whether or not to use a cluster global tiller")
	cmd.Flags().BoolVarP(&o.Flags.RemoteTiller, "remote-tiller", "", true, "If enabled and we are using tiller for helm then run tiller remotely in the kubernetes cluster. Otherwise we run the tiller process locally.")
	cmd.Flags().BoolVarP(&o.Flags.NoTiller, "no-tiller", "", false, "Whether to disable the use of tiller with helm. If disabled we use 'helm template' to generate the YAML from helm charts then we use 'kubectl apply' to install it to avoid using tiller completely.")
	cmd.Flags().BoolVarP(&o.Flags.SkipIngress, "skip-ingress", "", false, "Don't install an ingress controller")
	cmd.Flags().BoolVarP(&o.Flags.SkipTiller, "skip-tiller", "", false, "Don't install a Helm Tiller service")
	cmd.Flags().BoolVarP(&o.Flags.Helm3, "helm3", "", false, "Use helm3 to install Jenkins X which does not use Tiller")
	cmd.Flags().BoolVarP(&o.Flags.OnPremise, "on-premise", "", false, "If installing on an on premise cluster then lets default the 'external-ip' to be the Kubernetes master IP address")
}

// Run performs initialization
func (o *InitOptions) Run() error {
	var err error
	if !o.Flags.RemoteTiller || o.Flags.NoTiller {
		o.Flags.HelmClient = true
		o.Flags.SkipTiller = true
		o.Flags.GlobalTiller = false
	}
	o.Flags.Provider, err = o.GetCloudProvider(o.Flags.Provider)
	if err != nil {
		return err
	}

	err = o.validateGit()
	if err != nil {
		return err
	}

	err = o.enableClusterAdminRole()
	if err != nil {
		return err
	}

<<<<<<< HEAD
	// So a user doesn't need to specify ingress options if provider is ICP: we will use ICP's own ingress controller
	if o.Flags.Provider == ICP {
		o.useICPDefaults()
=======
	// Needs to be done early as is an ingress availablility is an indicator of cluster readyness
	if o.Flags.Provider == IKS {
		err = o.initIKSIngress()
		if err != nil {
			return err
		}
>>>>>>> 4b6b7439
	}

	// helm init, this has been seen to fail intermittently on public clouds, so lets retry a couple of times
	err = o.retry(3, 2*time.Second, func() (err error) {
		err = o.initHelm()
		return
	})

	if err != nil {
		log.Fatalf("helm init failed: %v", err)
		return err
	}

	// draft init
	_, err = o.initBuildPacks()
	if err != nil {
		log.Fatalf("initialise build packs failed: %v", err)
		return err
	}

	// install ingress
	if !o.Flags.SkipIngress {
		err = o.initIngress()
		if err != nil {
			log.Fatalf("ingress init failed: %v", err)
			return err
		}
	}

	return nil
}

func (o *InitOptions) enableClusterAdminRole() error {
	client, _, err := o.KubeClient()
	if err != nil {
		return err
	}

	if o.Username == "" {
		o.Username, err = o.GetClusterUserName()
		if err != err {
			return err
		}
	}
	if o.Username == "" {
		return util.MissingOption(optionUsername)
	}
	userFormatted := kube.ToValidName(o.Username)

	clusterRoleBindingName := kube.ToValidName(userFormatted + "-" + o.Flags.UserClusterRole + "-binding")

	clusterRoleBindingInterface := client.RbacV1().ClusterRoleBindings()
	clusterRoleBinding := &rbacv1.ClusterRoleBinding{
		ObjectMeta: metav1.ObjectMeta{
			Name: clusterRoleBindingName,
		},
		Subjects: []rbacv1.Subject{
			{
				APIGroup: "rbac.authorization.k8s.io",
				Kind:     "User",
				Name:     o.Username,
			},
		},
		RoleRef: rbacv1.RoleRef{
			APIGroup: "rbac.authorization.k8s.io",
			Kind:     "ClusterRole",
			Name:     o.Flags.UserClusterRole,
		},
	}

	return o.retry(3, 10*time.Second, func() (err error) {
		_, err = clusterRoleBindingInterface.Get(clusterRoleBindingName, metav1.GetOptions{})
		if err != nil {
			log.Infof("Trying to create ClusterRoleBinding %s for role: %s for user %s\n %v\n", clusterRoleBindingName, o.Flags.UserClusterRole, o.Username, err)

			//args := []string{"create", "clusterrolebinding", clusterRoleBindingName, "--clusterrole=" + role, "--user=" + user}

			_, err = clusterRoleBindingInterface.Create(clusterRoleBinding)
			if err == nil {
				log.Infof("Created ClusterRoleBinding %s\n", clusterRoleBindingName)
			}
		}
		return err
	})
}

func (o *InitOptions) initHelm() error {
	var err error

	if o.Flags.Helm3 {
		log.Infof("Using %s\n", util.ColorInfo("helm3"))
		o.Flags.SkipTiller = true
	} else {
		log.Infof("Using %s\n", util.ColorInfo("helm2"))
	}

	if !o.Flags.SkipTiller {
		log.Infof("Configuring %s\n", util.ColorInfo("tiller"))
		client, curNs, err := o.KubeClient()
		if err != nil {
			return err
		}

		serviceAccountName := "tiller"
		tillerNamespace := o.Flags.TillerNamespace

		if o.Flags.GlobalTiller {
			if tillerNamespace == "" {
				return util.MissingOption(optionTillerNamespace)
			}
		} else {
			ns := o.Flags.Namespace
			if ns == "" {
				ns = curNs
			}
			if ns == "" {
				return util.MissingOption(optionNamespace)
			}
			tillerNamespace = ns
		}

		err = o.ensureServiceAccount(tillerNamespace, serviceAccountName)
		if err != nil {
			return err
		}

		if o.Flags.GlobalTiller {
			clusterRoleBindingName := serviceAccountName
			role := o.Flags.TillerClusterRole

			err = o.ensureClusterRoleBinding(clusterRoleBindingName, role, tillerNamespace, serviceAccountName)
			if err != nil {
				return err
			}
		} else {
			// lets create a tiller service account
			roleName := "tiller-manager"
			roleBindingName := "tiller-binding"

			_, err = client.RbacV1().Roles(tillerNamespace).Get(roleName, metav1.GetOptions{})
			if err != nil {
				// lets create a Role for tiller
				role := &rbacv1.Role{
					ObjectMeta: metav1.ObjectMeta{
						Name:      roleName,
						Namespace: tillerNamespace,
					},
					Rules: []rbacv1.PolicyRule{
						{
							APIGroups: []string{"", "extensions", "apps"},
							Resources: []string{"*"},
							Verbs:     []string{"*"},
						},
					},
				}
				_, err = client.RbacV1().Roles(tillerNamespace).Create(role)
				if err != nil {
					return fmt.Errorf("Failed to create Role %s in namespace %s: %s", roleName, tillerNamespace, err)
				}
				log.Infof("Created Role %s in namespace %s\n", util.ColorInfo(roleName), util.ColorInfo(tillerNamespace))
			}
			_, err = client.RbacV1().RoleBindings(tillerNamespace).Get(roleBindingName, metav1.GetOptions{})
			if err != nil {
				// lets create a RoleBinding for tiller
				roleBinding := &rbacv1.RoleBinding{
					ObjectMeta: metav1.ObjectMeta{
						Name:      roleBindingName,
						Namespace: tillerNamespace,
					},
					Subjects: []rbacv1.Subject{
						{
							Kind:      "ServiceAccount",
							Name:      serviceAccountName,
							Namespace: tillerNamespace,
						},
					},
					RoleRef: rbacv1.RoleRef{
						Kind:     "Role",
						Name:     roleName,
						APIGroup: "rbac.authorization.k8s.io",
					},
				}
				_, err = client.RbacV1().RoleBindings(tillerNamespace).Create(roleBinding)
				if err != nil {
					return fmt.Errorf("Failed to create RoleBinding %s in namespace %s: %s", roleName, tillerNamespace, err)
				}
				log.Infof("Created RoleBinding %s in namespace %s\n", util.ColorInfo(roleName), util.ColorInfo(tillerNamespace))
			}
		}

		running, err := kube.IsDeploymentRunning(client, "tiller-deploy", tillerNamespace)
		if running {
			log.Infof("Tiller Deployment is running in namespace %s\n", util.ColorInfo(tillerNamespace))
			return nil
		}
		if err == nil && !running {
			return fmt.Errorf("existing tiller deployment found but not running, please check the %s namespace and resolve any issues", tillerNamespace)
		}

		if !running {
			log.Infof("Initialising helm using ServiceAccount %s in namespace %s\n", util.ColorInfo(serviceAccountName), util.ColorInfo(tillerNamespace))

			err = o.Helm().Init(false, serviceAccountName, tillerNamespace, false)
			if err != nil {
				return err
			}
			err = kube.WaitForDeploymentToBeReady(client, "tiller-deploy", tillerNamespace, 10*time.Minute)
			if err != nil {
				return err
			}

			err = o.Helm().Init(false, serviceAccountName, tillerNamespace, true)
			if err != nil {
				return err
			}
		}

		err = kube.WaitForDeploymentToBeReady(client, "tiller-deploy", tillerNamespace, 10*time.Minute)
		if err != nil {
			return err
		}
	} else {
		log.Infof("Skipping %s\n", util.ColorInfo("tiller"))
	}

	if o.Flags.Helm3 {
		err = o.Helm().Init(false, "", "", false)
		if err != nil {
			return err
		}
	} else if o.Flags.HelmClient || o.Flags.SkipTiller {
		err = o.Helm().Init(true, "", "", false)
		if err != nil {
			return err
		}
	}

	err = o.Helm().AddRepo("jenkins-x", DEFAULT_CHARTMUSEUM_URL)
	if err != nil {
		return err
	}
	log.Success("helm installed and configured")

	return nil
}

// initBuildPacks initalise the build packs
func (o *InitOptions) initBuildPacks() (string, error) {
	settings, err := o.TeamSettings()

	if err != nil {
		return "", err
	}

	packURL := settings.BuildPackURL
	packRef := settings.BuildPackRef

	u, err := url.Parse(strings.TrimSuffix(packURL, ".git"))
	if err != nil {
		return "", fmt.Errorf("Failed to parse build pack URL: %s: %s", packURL, err)
	}

	draftDir, err := util.DraftDir()
	if err != nil {
		return "", err
	}
	dir := filepath.Join(draftDir, "packs", u.Host, u.Path)
	if err := os.MkdirAll(dir, 0755); err != nil {
		return "", fmt.Errorf("Could not create %s: %s", dir, err)
	}

	err = o.Git().CloneOrPull(packURL, dir)
	if err != nil {
		return "", err
	}
	if packRef != "master" {
		err = o.Git().CheckoutRemoteBranch(dir, packRef)
	}
	return filepath.Join(dir, "packs"), err
}

<<<<<<< HEAD
func (o *InitOptions) useICPDefaults() {
	log.Infoln("Configuring defaults for IBM Cloud Private")
	o.Flags.IngressNamespace = "kube-system"
	o.Flags.IngressDeployment = "default-backend"
	o.Flags.IngressService = "default-backend"
	o.Flags.TillerNamespace = "jx" // We don't want to set up at kube-system as we want to use own Helm 2.10 tiller
=======
func (o *InitOptions) initIKSIngress() error {
	log.Infoln("Wait for Ingress controller to be injected into IBM Kubernetes Service Cluster")
	kubeClient, _, err := o.KubeClient()
	if err != nil {
		return err
	}

	ingressNamespace := o.Flags.IngressNamespace

	clusterID, err := iks.GetKubeClusterID(kubeClient)
	if err != nil || clusterID == "" {
		clusterID, err = iks.GetClusterID()
		if err != nil {
			return err
		}
	}
	o.Flags.IngressDeployment = "public-cr" + strings.ToLower(clusterID) + "-alb1"
	o.Flags.IngressService = "public-cr" + strings.ToLower(clusterID) + "-alb1"

	return kube.WaitForDeploymentToBeCreatedAndReady(kubeClient, o.Flags.IngressDeployment, ingressNamespace, 30*time.Minute)
>>>>>>> 4b6b7439
}

func (o *InitOptions) initIngress() error {
	surveyOpts := survey.WithStdio(o.In, o.Out, o.Err)
	client, _, err := o.KubeClient()
	if err != nil {
		return err
	}

	ingressNamespace := o.Flags.IngressNamespace

	err = kube.EnsureNamespaceCreated(client, ingressNamespace, map[string]string{"jenkins.io/kind": "ingress"}, nil)
	if err != nil {
		return fmt.Errorf("Failed to ensure the ingress namespace %s is created: %s\nIs this an RBAC issue on your cluster?", ingressNamespace, err)
	}

	/*
		ingressServiceAccount := "ingress"
		err = o.ensureServiceAccount(ingressNamespace, ingressServiceAccount)
		if err != nil {
			return err
		}

		role := o.Flags.IngressClusterRole
		clusterRoleBindingName := kube.ToValidName(ingressServiceAccount + "-" + role + "-binding")

		err = o.ensureClusterRoleBinding(clusterRoleBindingName, role, ingressNamespace, ingressServiceAccount)
		if err != nil {
			return err
		}
	*/

	currentContext, err := o.getCommandOutput("", "kubectl", "config", "current-context")
	if err != nil {
		return err
	}
	if currentContext == "minikube" {
		if o.Flags.Provider == "" {
			o.Flags.Provider = MINIKUBE
		}
		addons, err := o.getCommandOutput("", "minikube", "addons", "list")
		if err != nil {
			return err
		}
		if strings.Contains(addons, "- ingress: enabled") {
			log.Success("nginx ingress controller already enabled")
			return nil
		}
		err = o.RunCommand("minikube", "addons", "enable", "ingress")
		if err != nil {
			return err
		}
		log.Success("nginx ingress controller now enabled on Minikube")
		return nil

	}

	if isOpenShiftProvider(o.Flags.Provider) {
		log.Infoln("Not installing ingress as using OpenShift which uses Route and its own mechanism of ingress")
		return nil
	}

	podCount, err := kube.DeploymentPodCount(client, o.Flags.IngressDeployment, ingressNamespace)
	if podCount == 0 {
		installIngressController := false
		if o.BatchMode {
			installIngressController = true
		} else {
			prompt := &survey.Confirm{
				Message: "No existing ingress controller found in the " + ingressNamespace + " namespace, shall we install one?",
				Default: true,
				Help:    "An ingress controller works with an external loadbalancer so you can access Jenkins X and your applications",
			}
			survey.AskOne(prompt, &installIngressController, nil, surveyOpts)
		}

		if !installIngressController {
			return nil
		}

		values := []string{"rbac.create=true" /*,"rbac.serviceAccountName="+ingressServiceAccount*/}
		valuesFiles := []string{}
		valuesFiles, err = helm.AppendMyValues(valuesFiles)
		if err != nil {
			return errors.Wrap(err, "failed to append the myvalues file")
		}
		if o.Flags.Provider == AWS || o.Flags.Provider == EKS {
			// we can only enable one port for NLBs right now
			enableHTTP := "false"
			enableHTTPS := "true"
			if o.Flags.Http {
				enableHTTP = "true"
				enableHTTPS = "false"
			}
			yamlText := `---
rbac:
 create: true

controller:
 service:
   annotations:
     service.beta.kubernetes.io/aws-load-balancer-type: nlb
   enableHttp: ` + enableHTTP + `
   enableHttps: ` + enableHTTPS + `
`

			f, err := ioutil.TempFile("", "ing-values-")
			if err != nil {
				return err
			}
			fileName := f.Name()
			err = ioutil.WriteFile(fileName, []byte(yamlText), DefaultWritePermissions)
			if err != nil {
				return err
			}
			log.Infof("Using helm values file: %s\n", fileName)
			valuesFiles = append(valuesFiles, fileName)
		}

		i := 0
		for {
			log.Infof("Installing using helm binary: %s\n", util.ColorInfo(o.Helm().HelmBinary()))
			err = o.Helm().InstallChart("stable/nginx-ingress", "jxing", ingressNamespace, nil, nil, values, valuesFiles)
			if err != nil {
				if i >= 3 {
					log.Errorf("Failed to install ingress chart: %s", err)
					break
				}
				i++
				time.Sleep(time.Second)
			} else {
				break
			}
		}

		err = kube.WaitForDeploymentToBeReady(client, o.Flags.IngressDeployment, ingressNamespace, 10*time.Minute)
		if err != nil {
			return err
		}

	} else {
		log.Info("existing ingress controller found, no need to install a new one\n")
	}

	if o.Flags.Provider != MINIKUBE && o.Flags.Provider != MINISHIFT && o.Flags.Provider != OPENSHIFT {

		log.Infof("Waiting for external loadbalancer to be created and update the nginx-ingress-controller service in %s namespace\n", ingressNamespace)

		if o.Flags.Provider == OKE {
			log.Infof("Note: this loadbalancer will fail to be provisioned if you have insufficient quotas, this can happen easily on a OCI free account\n")
		}

		if o.Flags.Provider == GKE {
			log.Infof("Note: this loadbalancer will fail to be provisioned if you have insufficient quotas, this can happen easily on a GKE free account. To view quotas run: %s\n", util.ColorInfo("gcloud compute project-info describe"))
		}

		externalIP := o.Flags.ExternalIP
		if externalIP == "" && o.Flags.OnPremise {
			// lets find the Kubernetes master IP
			config, err := o.Factory.CreateKubeConfig()
			if err != nil {
				return err
			}
			host := config.Host
			if host == "" {
				log.Warnf("No API server host is defined in the local kube config!\n")
			} else {
				externalIP, err = util.UrlHostNameWithoutPort(host)
				if err != nil {
					return fmt.Errorf("Could not parse Kubernetes master URI: %s as got: %s\nTry specifying the external IP address directly via: --external-ip", host, err)
				}
			}
		}

		if externalIP == "" {
			err = kube.WaitForExternalIP(client, o.Flags.IngressService, ingressNamespace, 10*time.Minute)
			if err != nil {
				return err
			}
			log.Infof("External loadbalancer created\n")
		} else {
			log.Infof("Using external IP: %s\n", util.ColorInfo(externalIP))
		}

		o.Flags.Domain, err = o.GetDomain(client, o.Flags.Domain, o.Flags.Provider, ingressNamespace, o.Flags.IngressService, externalIP)
		if err != nil {
			return err
		}
	}

	log.Success("nginx ingress controller installed and configured")

	return nil
}

func (o *InitOptions) ingressNamespace() string {
	ingressNamespace := "kube-system"
	if !o.Flags.GlobalTiller {
		ingressNamespace = o.Flags.Namespace
	}
	return ingressNamespace
}

// validateGit validates that git is configured correctly
func (o *InitOptions) validateGit() error {
	// lets ignore errors which indicate no value set
	userName, _ := o.Git().Username("")
	userEmail, _ := o.Git().Email("")
	var err error
	if userName == "" {
		if !o.BatchMode {
			userName, err = util.PickValue("Please enter the name you wish to use with git: ", "", true, o.In, o.Out, o.Err)
			if err != nil {
				return err
			}
		}
		if userName == "" {
			return fmt.Errorf("No Git user.name is defined. Please run the command: git config --global --add user.name \"MyName\"")
		}
		err = o.Git().SetUsername("", userName)
		if err != nil {
			return err
		}
	}
	if userEmail == "" {
		if !o.BatchMode {
			userEmail, err = util.PickValue("Please enter the email address you wish to use with git: ", "", true, o.In, o.Out, o.Err)
			if err != nil {
				return err
			}
		}
		if userEmail == "" {
			return fmt.Errorf("No Git user.email is defined. Please run the command: git config --global --add user.email \"me@acme.com\"")
		}
		err = o.Git().SetEmail("", userEmail)
		if err != nil {
			return err
		}
	}
	log.Infof("Git configured for user: %s and email %s\n", util.ColorInfo(userName), util.ColorInfo(userEmail))
	return nil
}

// HelmBinary returns name of configured Helm binary
func (o *InitOptions) HelmBinary() string {
	if o.Flags.Helm3 {
		return "helm3"
	}
	testHelmBin := o.Flags.HelmBin
	if testHelmBin != "" {
		return testHelmBin
	}
	return "helm"
}

// GetDomain returns the domain name, calculating it if possible else prompting the user
func (o *CommonOptions) GetDomain(client kubernetes.Interface, domain string, provider string, ingressNamespace string, ingressService string, externalIP string) (string, error) {
	surveyOpts := survey.WithStdio(o.In, o.Out, o.Err)
	address := externalIP
	if address == "" {
		if provider == MINIKUBE {
			ip, err := o.getCommandOutput("", "minikube", "ip")
			if err != nil {
				return "", err
			}
			address = ip
		} else if provider == MINISHIFT {
			ip, err := o.getCommandOutput("", "minishift", "ip")
			if err != nil {
				return "", err
			}
			address = ip
		} else {
			info := util.ColorInfo
			log.Infof("Waiting to find the external host name of the ingress controller Service in namespace %s with name %s\n", info(ingressNamespace), info(ingressService))
			if provider == KUBERNETES {
				log.Infof("If you are installing Jenkins X on premise you may want to use the '--on-premise' flag or specify the '--external-ip' flags. See: %s\n", info("https://jenkins-x.io/getting-started/install-on-cluster/#installing-jenkins-x-on-premise"))
			}
			svc, err := client.CoreV1().Services(ingressNamespace).Get(ingressService, metav1.GetOptions{})
			if err != nil {
				return "", err
			}
			if svc != nil {
				for _, v := range svc.Status.LoadBalancer.Ingress {
					if v.IP != "" {
						address = v.IP
					} else if v.Hostname != "" {
						address = v.Hostname
					}
				}
			}
		}
	}
	defaultDomain := address

	if provider == AWS || provider == EKS {
		if domain != "" {
			err := amazon.RegisterAwsCustomDomain(domain, address)
			return domain, err
		}
		log.Infof("\nOn AWS we recommend using a custom DNS name to access services in your Kubernetes cluster to ensure you can use all of your Availability Zones\n")
		log.Infof("If you do not have a custom DNS name you can use yet you can register a new one here: %s\n\n", util.ColorInfo("https://console.aws.amazon.com/route53/home?#DomainRegistration:"))

		for {
			if util.Confirm("Would you like to register a wildcard DNS ALIAS to point at this ELB address? ", true,
				"When using AWS we need to use a wildcard DNS alias to point at the ELB host name so you can access services inside Jenkins X and in your Environments.", o.In, o.Out, o.Err) {
				customDomain := ""
				prompt := &survey.Input{
					Message: "Your custom DNS name: ",
					Help:    "Enter your custom domain that we can use to setup a Route 53 ALIAS record to point at the ELB host: " + address,
				}
				survey.AskOne(prompt, &customDomain, nil, surveyOpts)
				if customDomain != "" {
					err := amazon.RegisterAwsCustomDomain(customDomain, address)
					return customDomain, err
				}
			} else {
				break
			}
		}
	}

	if provider == IKS {
		if domain != "" {
			log.Infof("\nIBM Kubernetes Service will use provided domain. Ensure name is registrered with DNS (ex. CIS) and pointing the cluster ingress IP: %s\n", util.ColorInfo(address))
			return domain, nil
		}
		clusterName, err := iks.GetClusterName()
		clusterRegion, err := iks.GetKubeClusterRegion(client)
		if err == nil && clusterName != "" && clusterRegion != "" {
			customDomain := clusterName + "." + clusterRegion + ".containers.appdomain.cloud"
			log.Infof("\nIBM Kubernetes Service will use the default cluster domain: ")
			log.Infof("%s\n", util.ColorInfo(customDomain))
			return customDomain, nil
		} else {
			log.Infof("ERROR getting IBM Kubernetes Service will use the default cluster domain:")
			log.Infof(err.Error())
		}
	}

	if address != "" {
		addNip := true
		aip := net.ParseIP(address)
		if aip == nil {
			log.Infof("The Ingress address %s is not an IP address. We recommend we try resolve it to a public IP address and use that for the domain to access services externally.\n", util.ColorInfo(address))

			addressIP := ""
			if util.Confirm("Would you like wait and resolve this address to an IP address and use it for the domain?", true,
				"Should we convert "+address+" to an IP address so we can access resources externally", o.In, o.Out, o.Err) {

				log.Infof("Waiting for %s to be resolvable to an IP address...\n", util.ColorInfo(address))
				f := func() error {
					ips, err := net.LookupIP(address)
					if err == nil {
						for _, ip := range ips {
							t := ip.String()
							if t != "" && !ip.IsLoopback() {
								addressIP = t
								return nil
							}
						}
					}
					return fmt.Errorf("Address cannot be resolved yet %s", address)
				}

				o.retryQuiet(5*6, time.Second*10, f)
			}
			if addressIP == "" {
				addNip = false
				log.Infof("Still not managed to resolve address %s into an IP address. Please try figure out the domain by hand\n", address)
			} else {
				log.Infof("%s resolved to IP %s\n", util.ColorInfo(address), util.ColorInfo(addressIP))
				address = addressIP
			}
		}
		if addNip && !strings.HasSuffix(address, ".amazonaws.com") {
			defaultDomain = fmt.Sprintf("%s.nip.io", address)
		}
	}
	if domain == "" {
		if o.BatchMode {
			log.Successf("No domain flag provided so using default %s to generate Ingress rules", defaultDomain)
			return defaultDomain, nil
		}
		log.Successf("You can now configure a wildcard DNS pointing to the new loadbalancer address %s", address)
		log.Info("\nIf you do not have a custom domain setup yet, Ingress rules will be set for magic dns nip.io.")
		log.Infof("\nOnce you have a customer domain ready, you can update with the command %s", util.ColorInfo("jx upgrade ingress --cluster"))

		log.Infof("\nIf you don't have a wildcard DNS setup then setup a new CNAME and point it at: %s then use the DNS domain in the next input...\n", defaultDomain)

		if domain == "" {
			prompt := &survey.Input{
				Message: "Domain",
				Default: defaultDomain,
				Help:    "Enter your custom domain that is used to generate Ingress rules, defaults to the magic dns nip.io",
			}
			survey.AskOne(prompt, &domain, survey.Required, surveyOpts)
		}
		if domain == "" {
			domain = defaultDomain
		}
	} else {
		if domain != defaultDomain {
			log.Successf("You can now configure your wildcard DNS %s to point to %s\n", domain, address)
		}
	}

	return domain, nil
}<|MERGE_RESOLUTION|>--- conflicted
+++ resolved
@@ -20,7 +20,7 @@
 	"github.com/jenkins-x/jx/pkg/util"
 	"github.com/pkg/errors"
 	"github.com/spf13/cobra"
-	"gopkg.in/AlecAivazis/survey.v1"
+	survey "gopkg.in/AlecAivazis/survey.v1"
 	"gopkg.in/AlecAivazis/survey.v1/terminal"
 	rbacv1 "k8s.io/api/rbac/v1"
 
@@ -166,21 +166,21 @@
 		return err
 	}
 
-<<<<<<< HEAD
 	// So a user doesn't need to specify ingress options if provider is ICP: we will use ICP's own ingress controller
+	// and by default, the tiller namespace "jx"
 	if o.Flags.Provider == ICP {
 		o.useICPDefaults()
-=======
+	}
+
 	// Needs to be done early as is an ingress availablility is an indicator of cluster readyness
 	if o.Flags.Provider == IKS {
 		err = o.initIKSIngress()
 		if err != nil {
 			return err
 		}
->>>>>>> 4b6b7439
-	}
-
-	// helm init, this has been seen to fail intermittently on public clouds, so lets retry a couple of times
+	}
+
+	// helm init, this has been seen to fail intermittently on public clouds, so let's retry a couple of times
 	err = o.retry(3, 2*time.Second, func() (err error) {
 		err = o.initHelm()
 		return
@@ -459,14 +459,14 @@
 	return filepath.Join(dir, "packs"), err
 }
 
-<<<<<<< HEAD
 func (o *InitOptions) useICPDefaults() {
 	log.Infoln("Configuring defaults for IBM Cloud Private")
 	o.Flags.IngressNamespace = "kube-system"
 	o.Flags.IngressDeployment = "default-backend"
 	o.Flags.IngressService = "default-backend"
 	o.Flags.TillerNamespace = "jx" // We don't want to set up at kube-system as we want to use own Helm 2.10 tiller
-=======
+}
+
 func (o *InitOptions) initIKSIngress() error {
 	log.Infoln("Wait for Ingress controller to be injected into IBM Kubernetes Service Cluster")
 	kubeClient, _, err := o.KubeClient()
@@ -487,7 +487,6 @@
 	o.Flags.IngressService = "public-cr" + strings.ToLower(clusterID) + "-alb1"
 
 	return kube.WaitForDeploymentToBeCreatedAndReady(kubeClient, o.Flags.IngressDeployment, ingressNamespace, 30*time.Minute)
->>>>>>> 4b6b7439
 }
 
 func (o *InitOptions) initIngress() error {
