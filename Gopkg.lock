--- conflicted
+++ resolved
@@ -559,10 +559,6 @@
   source = "github.com/ccojocar/tail"
 
 [[projects]]
-<<<<<<< HEAD
-  digest = "1:65300ccc4bcb38b107b868155c303312978981e56bca707c81efec57575b5e06"
-=======
->>>>>>> 9deb4216
   name = "github.com/imdario/mergo"
   packages = ["."]
   revision = "9316a62528ac99aaecb4e47eadd6dc8aa6533d58"
